--- conflicted
+++ resolved
@@ -850,8 +850,7 @@
 
     except (KeyError, ValueError):
         traceback.print_exc()
-        abort(400)\
-
+        abort(400)
 
 
 @restapi_blueprint.route('/cwl/remote', methods=['POST'])
@@ -941,87 +940,6 @@
         abort(400)
 
 
-# @restapi_blueprint.route('/cwl/spec', methods=['POST'])
-# def run_cwl_workflow_from_spec_endpoint():  # noqa
-#     r"""Create a new cwl workflow.
-#
-#     ---
-#     post:
-#       summary: Creates a new cwl workflow from a specification file.
-#       description: This resource is expecting a JSON cwl specification.
-#       operationId: run_cwl_workflow_from_spec
-#       consumes:
-#         - application/json
-#       produces:
-#         - application/json
-#       parameters:
-#         - name: organization
-#           in: query
-#           description: Required. Organization which the worklow belongs to.
-#           required: true
-#           type: string
-#         - name: user
-#           in: query
-#           description: Required. UUID of workflow owner.
-#           required: true
-#           type: string
-#         - name: workflow
-#           in: body
-#           description: >-
-#             JSON object including workflow parameters and workflow
-#             specification in JSON format (`cwlschemas.load()` output)
-#             with necessary data to instantiate a cwl workflow.
-#           required: true
-#           schema:
-#             type: object
-#             properties:
-#               parameters:
-#                 type: object
-#                 description: Workflow parameters.
-#               workflow_spec:
-#                 type: object
-#                 description: >-
-#                   cwl specification in JSON format.
-#       responses:
-#         200:
-#           description: >-
-#             Request succeeded. The workflow has been instantiated.
-#           schema:
-#             type: object
-#             properties:
-#               message:
-#                 type: string
-#               workflow_id:
-#                 type: string
-#           examples:
-#             application/json:
-#               {
-#                 "message": "Workflow successfully launched",
-#                 "workflow_id": "cdcf48b1-c2f3-4693-8230-b066e088c6ac"
-#               }
-#         400:
-#           description: >-
-#             Request failed. The incoming data specification seems malformed
-#     """
-#     try:
-#         if request.json:
-#             arguments = {
-#                 "workflow": request.json['workflow_spec'],
-#                 "inputs": request.json['parameters']
-#             }
-#             queue = organization_to_queue[request.args.get('organization')]
-#             resultobject = run_cwl_workflow.apply_async(
-#                 args=[arguments],
-#                 queue='cwl-{}'.format(queue)
-#             )
-#             return jsonify({'message': 'Workflow successfully launched',
-#                             'workflow_id': resultobject.id}), 200
-#
-#     except (KeyError, ValueError):
-#         traceback.print_exc()
-#         abort(400)
-
-
 @restapi_blueprint.route('/workflows/<workflow_id>/status', methods=['GET'])
 def get_workflow_status(workflow_id):  # noqa
     r"""Get workflow status.
@@ -1123,137 +1041,6 @@
                 {'message': 'User {} is not allowed to access workflow {}'
                  .format(user_uuid, workflow_id)}), 403
 
-        return jsonify({'id': workflow.id_,
-                        'status': workflow.status.name,
-                        'organization': organization,
-                        'user': user_uuid}), 200
-    except KeyError as e:
-        return jsonify({"message": str(e)}), 400
-    except Exception as e:
-        return jsonify({"message": str(e)}), 500
-
-
-<<<<<<< HEAD
-@restapi_blueprint.route('/workflows/<workflow_id>/status', methods=['GET'])
-def get_workflow_status(workflow_id):  # noqa
-    r"""Get workflow status.
-=======
-@restapi_blueprint.route('/workflows/<workflow_id>/status', methods=['PUT'])
-def set_workflow_status(workflow_id):  # noqa
-    r"""Set workflow status.
-
->>>>>>> ef317233
-    ---
-    put:
-      summary: Set workflow status.
-      description: >-
-        This resource sets the status of workflow.
-      operationId: set_workflow_status
-      produces:
-        - application/json
-      parameters:
-        - name: organization
-          in: query
-          description: Required. Organization which the workflow belongs to.
-          required: true
-          type: string
-        - name: user
-          in: query
-          description: Required. UUID of workflow owner.
-          required: true
-          type: string
-        - name: workflow_id
-          in: path
-          description: Required. Workflow UUID.
-          required: true
-          type: string
-        - name: status
-          in: body
-          description: Required. New status.
-          required: true
-          schema:
-              type: string
-              description: Required. New status.
-      responses:
-        200:
-          description: >-
-            Request succeeded. Info about workflow, including the status is
-            returned.
-          schema:
-            type: object
-            properties:
-              message:
-                type: string
-              workflow_id:
-                type: string
-              organization:
-                type: string
-              status:
-                type: string
-              user:
-                type: string
-          examples:
-            application/json:
-              {
-                "message": "Workflow successfully launched",
-                "workflow_id": "256b25f4-4cfb-4684-b7a8-73872ef455a1",
-                "organization": "default_org",
-                "status": "running",
-                "user": "00000000-0000-0000-0000-000000000000"
-              }
-        400:
-          description: >-
-            Request failed. The incoming data specification seems malformed.
-          examples:
-            application/json:
-              {
-                "message": "Malformed request."
-              }
-        403:
-          description: >-
-            Request failed. User is not allowed to access workflow.
-          examples:
-            application/json:
-              {
-                "message": "User 00000000-0000-0000-0000-000000000000
-                            is not allowed to access workflow
-                            256b25f4-4cfb-4684-b7a8-73872ef455a1"
-              }
-        404:
-          description: >-
-            Request failed. Either User or Workflow doesn't exist.
-          examples:
-            application/json:
-              {
-                "message": "User 00000000-0000-0000-0000-000000000000 doesn't
-                            exist"
-              }
-            application/json:
-              {
-                "message": "Workflow 256b25f4-4cfb-4684-b7a8-73872ef455a1
-                            doesn't exist"
-              }
-        500:
-          description: >-
-            Request failed. Internal controller error.
-    """
-
-    try:
-        organization = request.args['organization']
-        user_uuid = request.args['user']
-        workflow = Workflow.query.filter(Workflow.id_ == workflow_id).first()
-        status = request.json
-        if not (status in STATUSES):
-            return jsonify({'message': 'Status {0} is not one of: {1}'.
-                            format(status, ", ".join(STATUSES))}), 400
-        if not workflow:
-            return jsonify({'message': 'Workflow {} does not exist'.
-                            format(workflow_id)}), 404
-        if not str(workflow.owner_id) == user_uuid:
-            return jsonify(
-                {'message': 'User {} is not allowed to access workflow {}'
-                 .format(user_uuid, workflow_id)}), 403
-<<<<<<< HEAD
         return jsonify({'id': workflow.id_,
                         'status': workflow.status.name,
                         'organization': organization,
@@ -1398,49 +1185,9 @@
                                              user_uuid,
                                              workflow)
     elif workflow.type_ == 'cwl':
-        pass
-
-
-def run_yadage_workflow_from_spec(organization, user_uuid, workflow):
-    """Run a yadage workflow."""
-    try:
-=======
-        if status == START:
-            return start_workflow(organization, user_uuid, workflow)
-        elif status == STOP:
-            return stop_workflow(organization, user_uuid, workflow)
-        else:
-            raise NotImplemented("Status {} is not supported yet"
-                                 .format(status))
-    except KeyError as e:
-        return jsonify({"message": str(e)}), 400
-    except Exception as e:
-        return jsonify({"message": str(e)}), 500
-
-
-def start_workflow(organization, user_uuid, workflow):
-    """Start a workflow."""
-    workflow.status = WorkflowStatus.running
-    db.session.commit()
-    if workflow.type_ == 'yadage':
-        return run_yadage_workflow_from_spec(organization,
-                                                      user_uuid,
-                                                      workflow)
-    elif workflow.type_ == 'cwl':
         return run_cwl_workflow_from_spec_endpoint(organization,
                                                    user_uuid,
                                                    workflow)
-
-
-def stop_workflow(organization, user_uuid, workflow):
-    """Stop a workflow."""
-    workflow.status = WorkflowStatus.finished
-    db.session.commit()
-    return jsonify({'message': 'Workflow stopped',
-                    'workflow_id': workflow.id_,
-                    'status': workflow.status.name,
-                    'organization': organization,
-                    'user': user_uuid}), 200
 
 
 def run_yadage_workflow_from_spec(organization, user_uuid, workflow):
@@ -1472,28 +1219,10 @@
 def run_cwl_workflow_from_spec_endpoint(organization, user_uuid, workflow):  # noqa
     """Run a CWL workflow."""
     try:
-        # arguments = {
-        #     "workflow": workflow.specification,
-        #     "inputs": workflow.parameters['input']
-        # }
-        # workspace_path = os.path.join(SHARED_VOLUME_PATH, workflow.workspace_path)
->>>>>>> ef317233
         kwargs = {
             "workflow_uuid": str(workflow.id_),
             "workflow_workspace": workflow.workspace_path,
             "workflow_json": workflow.specification,
-<<<<<<< HEAD
-            "parameters": workflow.parameters
-        }
-        queue = organization_to_queue[organization]
-        if not os.environ.get("TESTS"):
-            resultobject = run_yadage_workflow.apply_async(
-                kwargs=kwargs,
-                queue='yadage-{}'.format(queue)
-            )
-        return jsonify({'message': 'Workflow successfully launched',
-                        'workflow_id': workflow.id_,
-=======
             "parameters": workflow.parameters['input']
         }
         queue = organization_to_queue[organization]
@@ -1504,17 +1233,11 @@
             )
         return jsonify({'message': 'Workflow successfully launched',
                         'workflow_id': str(workflow.id_),
->>>>>>> ef317233
                         'status': workflow.status.name,
                         'organization': organization,
                         'user': user_uuid}), 200
 
-<<<<<<< HEAD
-    except(KeyError, ValueError):
-        traceback.print_exc()
-=======
     except (KeyError, ValueError) as e:
         print(e)
         # traceback.print_exc()
->>>>>>> ef317233
         abort(400)