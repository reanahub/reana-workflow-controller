--- conflicted
+++ resolved
@@ -31,14 +31,9 @@
 from werkzeug.utils import secure_filename
 
 from .factory import db
-<<<<<<< HEAD
-from .models import User
-from .tasks import run_cwl_workflow, run_yadage_workflow
-=======
 from .fsdb import create_workflow_workspace, list_directory_files
 from .models import User, Workflow
-from .tasks import run_yadage_workflow
->>>>>>> ff82e7b4
+from .tasks import run_cwl_workflow, run_yadage_workflow
 
 organization_to_queue = {
     'alice': 'alice-queue',
@@ -842,7 +837,6 @@
 
     except (KeyError, ValueError):
         traceback.print_exc()
-<<<<<<< HEAD
         abort(400)\
         
 @restapi_blueprint.route('/cwl/remote', methods=['POST'])
@@ -858,31 +852,12 @@
       operationId: run_cwl_workflow_from_remote
       consumes:
         - application/json
-=======
-        abort(400)
-
-
-@restapi_blueprint.route('/workflows/<workflow_id>/status', methods=['GET'])
-def get_workflow_status(workflow_id):  # noqa
-    r"""Get workflow status.
-
-    ---
-    get:
-      summary: Get workflow status.
-      description: >-
-        This resource reports the status of workflow.
-      operationId: get_workflow_status
->>>>>>> ff82e7b4
       produces:
         - application/json
       parameters:
         - name: organization
           in: query
-<<<<<<< HEAD
           description: Required. Organization which the worklow belongs to.
-=======
-          description: Required. Organization which the workflow belongs to.
->>>>>>> ff82e7b4
           required: true
           type: string
         - name: user
@@ -890,7 +865,6 @@
           description: Required. UUID of workflow owner.
           required: true
           type: string
-<<<<<<< HEAD
         - name: workflow_data
           in: body
           description: >-
@@ -926,33 +900,10 @@
               message:
                 type: string
               workflow_id:
-=======
-        - name: workflow_id
-          in: path
-          description: Required. Workflow UUID.
-          required: true
-          type: string
-      responses:
-        200:
-          description: >-
-            Request succeeded. Info about workflow, including the status is
-            returned.
-          schema:
-            type: object
-            properties:
-              id:
-                type: string
-              organization:
-                type: string
-              status:
-                type: string
-              user:
->>>>>>> ff82e7b4
-                type: string
-          examples:
-            application/json:
-              {
-<<<<<<< HEAD
+                type: string
+          examples:
+            application/json:
+              {
                 "message": "Workflow successfully launched",
                 "workflow_id": "cdcf48b1-c2f3-4693-8230-b066e088c6ac"
               }
@@ -1054,7 +1005,55 @@
     except (KeyError, ValueError):
         traceback.print_exc()
         abort(400)
-=======
+
+
+@restapi_blueprint.route('/workflows/<workflow_id>/status', methods=['GET'])
+def get_workflow_status(workflow_id):  # noqa
+    r"""Get workflow status.
+
+    ---
+    get:
+      summary: Get workflow status.
+      description: >-
+        This resource reports the status of workflow.
+      operationId: get_workflow_status
+      produces:
+        - application/json
+      parameters:
+        - name: organization
+          in: query
+          description: Required. Organization which the workflow belongs to.
+          required: true
+          type: string
+        - name: user
+          in: query
+          description: Required. UUID of workflow owner.
+          required: true
+          type: string
+        - name: workflow_id
+          in: path
+          description: Required. Workflow UUID.
+          required: true
+          type: string
+      responses:
+        200:
+          description: >-
+            Request succeeded. Info about workflow, including the status is
+            returned.
+          schema:
+            type: object
+            properties:
+              id:
+                type: string
+              organization:
+                type: string
+              status:
+                type: string
+              user:
+                type: string
+          examples:
+            application/json:
+              {
                 "id": "256b25f4-4cfb-4684-b7a8-73872ef455a1",
                 "organization": "default_org",
                 "status": "running",
@@ -1116,5 +1115,4 @@
     except KeyError as e:
         return jsonify({"message": str(e)}), 400
     except Exception as e:
-        return jsonify({"message": str(e)}), 500
->>>>>>> ff82e7b4
+        return jsonify({"message": str(e)}), 500