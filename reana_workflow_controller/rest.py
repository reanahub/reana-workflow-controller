# -*- coding: utf-8 -*-
#
# This file is part of REANA.
# Copyright (C) 2017 CERN.
#
# REANA is free software; you can redistribute it and/or modify it under the
# terms of the GNU General Public License as published by the Free Software
# Foundation; either version 2 of the License, or (at your option) any later
# version.
#
# REANA is distributed in the hope that it will be useful, but WITHOUT ANY
# WARRANTY; without even the implied warranty of MERCHANTABILITY or FITNESS FOR
# A PARTICULAR PURPOSE. See the GNU General Public License for more details.
#
# You should have received a copy of the GNU General Public License along with
# REANA; if not, write to the Free Software Foundation, Inc., 59 Temple Place,
# Suite 330, Boston, MA 02111-1307, USA.
#
# In applying this license, CERN does not waive the privileges and immunities
# granted to it by virtue of its status as an Intergovernmental Organization or
# submit itself to any jurisdiction.

"""REANA Workflow Controller REST API."""

import os
import traceback
from uuid import uuid4

from flask import (Blueprint, abort, current_app, jsonify, request,
                   send_from_directory)
from werkzeug.utils import secure_filename

from .factory import db
from .fsdb import create_workflow_workspace, list_directory_files
from .models import User, Workflow
from .tasks import run_yadage_workflow

START = 'start'
STOP = 'stop'
PAUSE = 'pause'

organization_to_queue = {
    'alice': 'alice-queue',
    'atlas': 'atlas-queue',
    'lhcb': 'lhcb-queue',
    'cms': 'cms-queue',
    'default': 'default-queue'
}

restapi_blueprint = Blueprint('api', __name__)


@restapi_blueprint.before_request
def before_request():
    """Retrieve organization from request."""
    try:
        db.choose_organization(request.args['organization'])
    except KeyError as e:
        return jsonify({"message": "An organization should be provided"}), 400
    except ValueError as e:
        return jsonify({"message": str(e)}), 404
    except Exception as e:
        return jsonify({"message": str(e)}), 500


@restapi_blueprint.route('/workflows', methods=['GET'])
def get_workflows():  # noqa
    r"""Get all workflows.

    ---
    get:
      summary: Returns all workflows.
      description: >-
        This resource is expecting an organization name and an user UUID. The
        information related to all workflows for a given user will be served
        as JSON
      operationId: get_workflows
      produces:
        - application/json
      parameters:
        - name: organization
          in: query
          description: Required. Organization which the worklow belongs to.
          required: true
          type: string
        - name: user
          in: query
          description: Required. UUID of workflow owner.
          required: true
          type: string
      responses:
        200:
          description: >-
            Requests succeeded. The response contains the current workflows
            for a given user and organization.
          schema:
            type: array
            items:
              type: object
              properties:
                id:
                  type: string
                organization:
                  type: string
                status:
                  type: string
                user:
                  type: string
          examples:
            application/json:
              [
                {
                  "id": "256b25f4-4cfb-4684-b7a8-73872ef455a1",
                  "organization": "default_org",
                  "status": "running",
                  "user": "00000000-0000-0000-0000-000000000000"
                },
                {
                  "id": "3c9b117c-d40a-49e3-a6de-5f89fcada5a3",
                  "organization": "default_org",
                  "status": "finished",
                  "user": "00000000-0000-0000-0000-000000000000"
                },
                {
                  "id": "72e3ee4f-9cd3-4dc7-906c-24511d9f5ee3",
                  "organization": "default_org",
                  "status": "waiting",
                  "user": "00000000-0000-0000-0000-000000000000"
                },
                {
                  "id": "c4c0a1a6-beef-46c7-be04-bf4b3beca5a1",
                  "organization": "default_org",
                  "status": "waiting",
                  "user": "00000000-0000-0000-0000-000000000000"
                }
              ]
        400:
          description: >-
            Request failed. The incoming data specification seems malformed.
        404:
          description: >-
            Request failed. User doesn't exist.
          examples:
            application/json:
              {
                "message": "User 00000000-0000-0000-0000-000000000000 doesn't
                            exist"
              }
        500:
          description: >-
            Request failed. Internal controller error.
          examples:
            application/json:
              {
                "message": "Either organization or user doesn't exist."
              }
    """
    try:
        organization = request.args['organization']
        user_uuid = request.args['user']
        user = User.query.filter(User.id_ == user_uuid).first()
        if not user:
            return jsonify(
                {'message': 'User {} does not exist'.format(user)}), 404

        workflows = []
        for workflow in user.workflows:
            workflows.append({'id': workflow.id_,
                              'status': workflow.status.name,
                              'organization': organization,
                              'user': user_uuid})

        return jsonify(workflows), 200
    except KeyError:
        return jsonify({"message": "Malformed request."}), 400
    except Exception as e:
        return jsonify({"message": str(e)}), 500


@restapi_blueprint.route('/workflows', methods=['POST'])
def create_workflow():  # noqa
    r"""Create workflow and its workspace.

    ---
    post:
      summary: Create workflow and its workspace.
      description: >-
        This resource expects a POST call to create a new workflow workspace.
      operationId: create_workflow
      produces:
        - application/json
      parameters:
        - name: organization
          in: query
          description: Required. Organization which the worklow belongs to.
          required: true
          type: string
        - name: user
          in: query
          description: Required. UUID of workflow owner.
          required: true
          type: string
        - name: workflow
          in: body
          description: >-
            JSON object including workflow parameters and workflow
            specification in JSON format (`yadageschemas.load()` output)
            with necessary data to instantiate a yadage workflow.
          required: true
          schema:
            type: object
            properties:
              parameters:
                type: object
                description: Workflow parameters.
              specification:
                type: object
                description: >-
                  Yadage specification in JSON format.
              type:
                type: string
                description: Workflow type.
      responses:
        201:
          description: >-
            Request succeeded. The workflow has been created along
            with its workspace
          schema:
            type: object
            properties:
              message:
                type: string
              workflow_id:
                type: string
          examples:
            application/json:
              {
                "message": "Workflow workspace has been created.",
                "workflow_id": "cdcf48b1-c2f3-4693-8230-b066e088c6ac"
              }
        400:
          description: >-
            Request failed. The incoming data specification seems malformed
        404:
          description: >-
            Request failed. User doesn't exist.
          examples:
            application/json:
              {
                "message": "User 00000000-0000-0000-0000-000000000000 doesn't
                            exist"
              }
    """
    try:
        organization = request.args['organization']
        user_uuid = request.args['user']
        user = User.query.filter(User.id_ == user_uuid).first()
        if not user:
            return jsonify(
                {'message': 'User {} does not exist'.format(user)}), 404

        workflow_uuid = str(uuid4())
        workflow_workspace, _ = create_workflow_workspace(
            organization,
            user_uuid,
            workflow_uuid)
        # add spec and params to DB as JSON
        workflow = Workflow(id_=workflow_uuid,
                            workspace_path=workflow_workspace,
                            owner_id=request.args['user'],
                            specification=request.json['specification'],
                            parameters=request.json['parameters'],
                            type_=request.json['type'])
        db.session.add(workflow)
        db.session.commit()
        return jsonify({'message': 'Workflow workspace created',
                        'workflow_id': workflow_uuid}), 201
    except KeyError as e:
        return jsonify({"message": str(e)}), 400
    except Exception as e:
        return jsonify({"message": str(e)}), 500


@restapi_blueprint.route('/workflows/<workflow_id>/workspace',
                         methods=['POST'])
def seed_workflow_workspace(workflow_id):
    r"""Seed workflow workspace.

    ---
    post:
      summary: Adds a file to the workflow workspace.
      description: >-
        This resource is expecting a workflow UUID and a file to place in the
        workflow workspace.
      operationId: seed_workflow
      consumes:
        - multipart/form-data
      produces:
        - application/json
      parameters:
        - name: organization
          in: query
          description: Required. Organization which the worklow belongs to.
          required: true
          type: string
        - name: user
          in: query
          description: Required. UUID of workflow owner.
          required: true
          type: string
        - name: workflow_id
          in: path
          description: Required. Workflow UUID.
          required: true
          type: string
        - name: file_content
          in: formData
          description: Required. File to add to the workflow workspace.
          required: true
          type: file
        - name: file_name
          in: query
          description: Required. File name.
          required: true
          type: string
      responses:
        200:
          description: >-
            Request succeeded. The file has been added to the workspace.
          schema:
            type: object
            properties:
              message:
                type: string
              workflow_id:
                type: string
          examples:
            application/json:
              {
                "message": "The file input.csv has been successfully
                transferred.",
              }
        400:
          description: >-
            Request failed. The incoming data specification seems malformed
        500:
          description: >-
            Request failed. Internal controller error.
    """
    try:
        file_ = request.files['file_content']
        file_name = secure_filename(request.args['file_name'])
        if not file_name:
            raise ValueError('The file transferred needs to have name.')

        workflow = Workflow.query.filter(Workflow.id_ == workflow_id).first()
        file_.save(os.path.join(os.getenv('SHARED_VOLUME_PATH'),
                                workflow.workspace_path, file_name))
        return jsonify({'message': 'File successfully transferred'}), 200
    except KeyError as e:
        return jsonify({"message": str(e)}), 400
    except ValueError as e:
        return jsonify({"message": str(e)}), 400
    except Exception as e:
        return jsonify({"message": str(e)}), 500


@restapi_blueprint.route(
    '/workflows/<workflow_id>/workspace/outputs/<path:file_name>',
    methods=['GET'])
def get_workflow_outputs_file(workflow_id, file_name):  # noqa
    r"""Get all workflows.

    ---
    get:
      summary: Returns the requested file.
      description: >-
        This resource is expecting a workflow UUID and a filename to return
        its content.
      operationId: get_workflow_outputs_file
      produces:
        - multipart/form-data
      parameters:
        - name: organization
          in: query
          description: Required. Organization which the worklow belongs to.
          required: true
          type: string
        - name: user
          in: query
          description: Required. UUID of workflow owner.
          required: true
          type: string
        - name: workflow_id
          in: path
          description: Required. Workflow UUID.
          required: true
          type: string
        - name: file_name
          in: path
          description: Required. Name (or path) of the file to be downloaded.
          required: true
          type: string
      responses:
        200:
          description: >-
            Requests succeeded. The file has been downloaded.
          schema:
            type: file
        400:
          description: >-
            Request failed. The incoming data specification seems malformed.
        404:
          description: >-
            Request failed. User doesn't exist.
          examples:
            application/json:
              {
                "message": "User 00000000-0000-0000-0000-000000000000 doesn't
                            exist"
              }
        500:
          description: >-
            Request failed. Internal controller error.
          examples:
            application/json:
              {
                "message": "Either organization or user doesn't exist."
              }
    """
    try:
        user_uuid = request.args['user']
        user = User.query.filter(User.id_ == user_uuid).first()
        if not user:
            return jsonify(
                {'message': 'User {} does not exist'.format(user)}), 404

        workflow = Workflow.query.filter(Workflow.id_ == workflow_id).first()
        outputs_directory = os.path.join(
            current_app.config['SHARED_VOLUME_PATH'],
            workflow.workspace_path,
            'outputs')
        # fix, we don't know wich encoding is being used
        # check how to add it to HTTP headers with `send_from_directory`
        # or `send_file`
        return send_from_directory(outputs_directory,
                                   file_name,
                                   mimetype='multipart/form-data',
                                   as_attachment=True), 200

    except KeyError:
        return jsonify({"message": "Malformed request."}), 400
    except Exception as e:
        return jsonify({"message": str(e)}), 500


@restapi_blueprint.route('/workflows/<workflow_id>/workspace/inputs',
                         methods=['GET'])
def get_workflow_inputs(workflow_id):  # noqa
    r"""List all workflow input files.

    ---
    get:
      summary: Returns the list of input files for a specific workflow.
      description: >-
        This resource is expecting a workflow UUID and a filename to return
        its list of input files.
      operationId: get_workflow_inputs
      produces:
        - multipart/form-data
      parameters:
        - name: organization
          in: query
          description: Required. Organization which the worklow belongs to.
          required: true
          type: string
        - name: user
          in: query
          description: Required. UUID of workflow owner.
          required: true
          type: string
        - name: workflow_id
          in: path
          description: Required. Workflow UUID.
          required: true
          type: string
      responses:
        200:
          description: >-
            Requests succeeded. The list of input files has been retrieved.
          schema:
            type: array
            items:
              type: object
              properties:
                name:
                  type: string
                last-modified:
                  type: string
                  format: date-time
                size:
                  type: integer
        400:
          description: >-
            Request failed. The incoming data specification seems malformed.
        404:
          description: >-
            Request failed. User doesn't exist.
          examples:
            application/json:
              {
                "message": "User 00000000-0000-0000-0000-000000000000 doesn't
                            exist"
              }
        500:
          description: >-
            Request failed. Internal controller error.
          examples:
            application/json:
              {
                "message": "Either organization or user doesn't exist."
              }
    """
    try:
        user_uuid = request.args['user']
        user = User.query.filter(User.id_ == user_uuid).first()
        if not user:
            return jsonify(
                {'message': 'User {} does not exist'.format(user)}), 404

        workflow = Workflow.query.filter(Workflow.id_ == workflow_id).first()
        if workflow:
            outputs_directory = os.path.join(
                current_app.config['SHARED_VOLUME_PATH'],
                workflow.workspace_path,
                current_app.config['INPUTS_RELATIVE_PATH'])

            outputs_list = list_directory_files(outputs_directory)
            return jsonify(outputs_list), 200
        else:
            return jsonify({'message': 'The workflow {} doesn\'t exist'.
                            format(str(workflow.id_))}), 404

    except KeyError:
        return jsonify({"message": "Malformed request."}), 400
    except Exception as e:
        return jsonify({"message": str(e)}), 500


@restapi_blueprint.route('/workflows/<workflow_id>/workspace/outputs',
                         methods=['GET'])
def get_workflow_outputs(workflow_id):  # noqa
    r"""List all workflow output files.

    ---
    get:
      summary: Returns the list of output files for a specific workflow.
      description: >-
        This resource is expecting a workflow UUID and a filename to return
        its outputs.
      operationId: get_workflow_outputs
      produces:
        - multipart/form-data
      parameters:
        - name: organization
          in: query
          description: Required. Organization which the worklow belongs to.
          required: true
          type: string
        - name: user
          in: query
          description: Required. UUID of workflow owner.
          required: true
          type: string
        - name: workflow_id
          in: path
          description: Required. Workflow UUID.
          required: true
          type: string
      responses:
        200:
          description: >-
            Requests succeeded. The list of output files has been retrieved.
          schema:
            type: array
            items:
              type: object
              properties:
                name:
                  type: string
                last-modified:
                  type: string
                  format: date-time
                size:
                  type: integer
        400:
          description: >-
            Request failed. The incoming data specification seems malformed.
        404:
          description: >-
            Request failed. User doesn't exist.
          examples:
            application/json:
              {
                "message": "User 00000000-0000-0000-0000-000000000000 doesn't
                            exist"
              }
        500:
          description: >-
            Request failed. Internal controller error.
          examples:
            application/json:
              {
                "message": "Either organization or user doesn't exist."
              }
    """
    try:
        user_uuid = request.args['user']
        user = User.query.filter(User.id_ == user_uuid).first()
        if not user:
            return jsonify(
                {'message': 'User {} does not exist'.format(user)}), 404

        workflow = Workflow.query.filter(Workflow.id_ == workflow_id).first()
        if workflow:
            outputs_directory = os.path.join(
                current_app.config['SHARED_VOLUME_PATH'],
                workflow.workspace_path,
                current_app.config['OUTPUTS_RELATIVE_PATH'])

            outputs_list = list_directory_files(outputs_directory)
            return jsonify(outputs_list), 200
        else:
            return jsonify({'message': 'The workflow {} doesn\'t exist'.
                            format(str(workflow.id_))}), 404

    except KeyError:
        return jsonify({"message": "Malformed request."}), 400
    except Exception as e:
        return jsonify({"message": str(e)}), 500


@restapi_blueprint.route('/yadage/remote', methods=['POST'])
def run_yadage_workflow_from_remote_endpoint():  # noqa
    r"""Create a new yadage workflow from a remote repository.

    ---
    post:
      summary: Creates a new yadage workflow from a remote repository.
      description: >-
        This resource is expecting JSON data with all the necessary information
        to instantiate a yadage workflow from a remote repository.
      operationId: run_yadage_workflow_from_remote
      consumes:
        - application/json
      produces:
        - application/json
      parameters:
        - name: organization
          in: query
          description: Required. Organization which the worklow belongs to.
          required: true
          type: string
        - name: user
          in: query
          description: Required. UUID of workflow owner.
          required: true
          type: string
        - name: workflow_data
          in: body
          description: >-
            Workflow information in JSON format with all the necessary data to
            instantiate a yadage workflow from a remote repository such as
            GitHub.
          required: true
          schema:
            type: object
            properties:
              toplevel:
                type: string
                description: >-
                  Yadage toplevel argument. It represents the remote repository
                  where the workflow should be pulled from.
              workflow:
                type: string
                description: >-
                  Yadage workflow parameter. It represents the name of the
                  workflow spec file name inside the remote repository.
              nparallel:
                type: integer
              preset_pars:
                type: object
                description: Workflow parameters.
      responses:
        200:
          description: >-
            Request succeeded. The workflow has been instantiated.
          schema:
            type: object
            properties:
              message:
                type: string
              workflow_id:
                type: string
          examples:
            application/json:
              {
                "message": "Workflow successfully launched",
                "workflow_id": "cdcf48b1-c2f3-4693-8230-b066e088c6ac"
              }
        400:
          description: >-
            Request failed. The incoming data specification seems malformed
    """
    try:
        if request.json:
            # get workflow UUID from client in order to retrieve its workspace
            # from DB
            workflow_workspace = ''
            kwargs = {
                "workflow_workspace": workflow_workspace,
                "workflow": request.json['workflow'],
                "toplevel": request.json['toplevel'],
                "parameters": request.json['preset_pars']
            }
            queue = organization_to_queue[request.args.get('organization')]
            resultobject = run_yadage_workflow.apply_async(
                kwargs=kwargs,
                queue='yadage-{}'.format(queue)
            )
            return jsonify({'message': 'Workflow successfully launched',
                            'workflow_id': resultobject.id}), 200

    except (KeyError, ValueError):
        traceback.print_exc()
        abort(400)


@restapi_blueprint.route('/yadage/spec', methods=['POST'])
def run_yadage_workflow_from_spec_endpoint():  # noqa
    r"""Create a new yadage workflow.

    ---
    post:
      summary: Creates a new yadage workflow from a specification file.
      description: This resource is expecting a JSON yadage specification.
      operationId: run_yadage_workflow_from_spec
      consumes:
        - application/json
      produces:
        - application/json
      parameters:
        - name: organization
          in: query
          description: Required. Organization which the worklow belongs to.
          required: true
          type: string
        - name: user
          in: query
          description: Required. UUID of workflow owner.
          required: true
          type: string
        - name: workflow
          in: body
          description: >-
            JSON object including workflow parameters and workflow
            specification in JSON format (`yadageschemas.load()` output)
            with necessary data to instantiate a yadage workflow.
          required: true
          schema:
            type: object
            properties:
              parameters:
                type: object
                description: Workflow parameters.
              workflow_spec:
                type: object
                description: >-
                  Yadage specification in JSON format.
      responses:
        200:
          description: >-
            Request succeeded. The workflow has been instantiated.
          schema:
            type: object
            properties:
              message:
                type: string
              workflow_id:
                type: string
          examples:
            application/json:
              {
                "message": "Workflow successfully launched",
                "workflow_id": "cdcf48b1-c2f3-4693-8230-b066e088c6ac"
              }
        400:
          description: >-
            Request failed. The incoming data specification seems malformed
    """
    try:
        # hardcoded until confirmation from `yadage`
        if request.json:
            # get workflow UUID from client in order to retrieve its workspace
            # from DB
            workflow_workspace = ''
            kwargs = {
                "workflow_workspace": workflow_workspace,
                "workflow_json": request.json['workflow_spec'],
                "parameters": request.json['parameters']
            }
            queue = organization_to_queue[request.args.get('organization')]
            resultobject = run_yadage_workflow.apply_async(
                kwargs=kwargs,
                queue='yadage-{}'.format(queue)
            )
            return jsonify({'message': 'Workflow successfully launched',
                            'workflow_id': resultobject.id}), 200

    except (KeyError, ValueError):
        traceback.print_exc()
        abort(400)


<<<<<<< HEAD
@restapi_blueprint.route('/workflows/<workflow_id>/status', methods=['PUT'])
def set_workflow_status(workflow_id):  # noqa
    r"""Set workflow status.

    ---
    put:
      summary: Set workflow status.
      description: >-
        This resource sets the status of workflow.
      operationId: set_workflow_status
=======
@restapi_blueprint.route('/workflows/<workflow_id>/status', methods=['GET'])
def get_workflow_status(workflow_id):  # noqa
    r"""Get workflow status.

    ---
    get:
      summary: Get workflow status.
      description: >-
        This resource reports the status of workflow.
      operationId: get_workflow_status
>>>>>>> ff82e7b4
      produces:
        - application/json
      parameters:
        - name: organization
          in: query
          description: Required. Organization which the workflow belongs to.
          required: true
          type: string
        - name: user
          in: query
          description: Required. UUID of workflow owner.
          required: true
          type: string
        - name: workflow_id
          in: path
          description: Required. Workflow UUID.
          required: true
          type: string
<<<<<<< HEAD
        - name: status
          in: body
          description: Required. New status.
          required: true
          schema:
            type: string
=======
>>>>>>> ff82e7b4
      responses:
        200:
          description: >-
            Request succeeded. Info about workflow, including the status is
            returned.
          schema:
            type: object
            properties:
              id:
                type: string
              organization:
                type: string
              status:
                type: string
              user:
                type: string
          examples:
            application/json:
              {
                "id": "256b25f4-4cfb-4684-b7a8-73872ef455a1",
                "organization": "default_org",
                "status": "running",
                "user": "00000000-0000-0000-0000-000000000000"
              }
        400:
          description: >-
            Request failed. The incoming data specification seems malformed.
          examples:
            application/json:
              {
                "message": "Malformed request."
              }
        403:
          description: >-
            Request failed. User is not allowed to access workflow.
          examples:
            application/json:
              {
                "message": "User 00000000-0000-0000-0000-000000000000
                            is not allowed to access workflow
                            256b25f4-4cfb-4684-b7a8-73872ef455a1"
              }
        404:
          description: >-
            Request failed. Either User or Workflow doesn't exist.
          examples:
            application/json:
              {
                "message": "User 00000000-0000-0000-0000-000000000000 doesn't
                            exist"
              }
            application/json:
              {
                "message": "Workflow 256b25f4-4cfb-4684-b7a8-73872ef455a1
                            doesn't exist"
              }
        500:
          description: >-
            Request failed. Internal controller error.
    """

    try:
        organization = request.args['organization']
        user_uuid = request.args['user']
        workflow = Workflow.query.filter(Workflow.id_ == workflow_id).first()
<<<<<<< HEAD
        status = request.json
=======
>>>>>>> ff82e7b4
        if not workflow:
            return jsonify({'message': 'Workflow {} does not exist'.
                            format(workflow_id)}), 404
        if not str(workflow.owner_id) == user_uuid:
            return jsonify(
                {'message': 'User {} is not allowed to access workflow {}'
                 .format(user_uuid, workflow_id)}), 403
<<<<<<< HEAD
        if status == 'start':
            return start_workflow(organization, user_uuid, workflow)
=======

>>>>>>> ff82e7b4
        return jsonify({'id': workflow.id_,
                        'status': workflow.status.name,
                        'organization': organization,
                        'user': user_uuid}), 200
    except KeyError as e:
        return jsonify({"message": str(e)}), 400
    except Exception as e:
<<<<<<< HEAD
        return jsonify({"message": str(e)}), 500


def start_workflow(organization, user_uuid, workflow):
    """Start a workflow."""
    if workflow.type_ == 'yadage':
        try:
            kwargs = {
                "workflow_workspace": workflow.workspace_path,
                "workflow_json": workflow.specification,
                "parameters": workflow.parameters
            }
            queue = organization_to_queue[organization]
            resultobject = run_yadage_workflow.apply_async(
                kwargs=kwargs,
                queue='yadage-{}'.format(queue)
            )
            return jsonify({'message': 'Workflow successfully launched',
                            'workflow_id': resultobject.id}), 200

        except(KeyError, ValueError):
            traceback.print_exc()
            abort(400)
=======
        return jsonify({"message": str(e)}), 500
>>>>>>> ff82e7b4
<|MERGE_RESOLUTION|>--- conflicted
+++ resolved
@@ -822,29 +822,15 @@
         abort(400)
 
 
-<<<<<<< HEAD
-@restapi_blueprint.route('/workflows/<workflow_id>/status', methods=['PUT'])
-def set_workflow_status(workflow_id):  # noqa
-    r"""Set workflow status.
-
-    ---
-    put:
-      summary: Set workflow status.
-      description: >-
-        This resource sets the status of workflow.
-      operationId: set_workflow_status
-=======
 @restapi_blueprint.route('/workflows/<workflow_id>/status', methods=['GET'])
 def get_workflow_status(workflow_id):  # noqa
     r"""Get workflow status.
-
     ---
     get:
       summary: Get workflow status.
       description: >-
         This resource reports the status of workflow.
       operationId: get_workflow_status
->>>>>>> ff82e7b4
       produces:
         - application/json
       parameters:
@@ -863,15 +849,6 @@
           description: Required. Workflow UUID.
           required: true
           type: string
-<<<<<<< HEAD
-        - name: status
-          in: body
-          description: Required. New status.
-          required: true
-          schema:
-            type: string
-=======
->>>>>>> ff82e7b4
       responses:
         200:
           description: >-
@@ -937,10 +914,6 @@
         organization = request.args['organization']
         user_uuid = request.args['user']
         workflow = Workflow.query.filter(Workflow.id_ == workflow_id).first()
-<<<<<<< HEAD
-        status = request.json
-=======
->>>>>>> ff82e7b4
         if not workflow:
             return jsonify({'message': 'Workflow {} does not exist'.
                             format(workflow_id)}), 404
@@ -948,12 +921,6 @@
             return jsonify(
                 {'message': 'User {} is not allowed to access workflow {}'
                  .format(user_uuid, workflow_id)}), 403
-<<<<<<< HEAD
-        if status == 'start':
-            return start_workflow(organization, user_uuid, workflow)
-=======
-
->>>>>>> ff82e7b4
         return jsonify({'id': workflow.id_,
                         'status': workflow.status.name,
                         'organization': organization,
@@ -961,7 +928,125 @@
     except KeyError as e:
         return jsonify({"message": str(e)}), 400
     except Exception as e:
-<<<<<<< HEAD
+        return jsonify({"message": str(e)}), 500
+
+
+@restapi_blueprint.route('/workflows/<workflow_id>/status', methods=['PUT'])
+def set_workflow_status(workflow_id):  # noqa
+    r"""Set workflow status.
+
+    ---
+    put:
+      summary: Set workflow status.
+      description: >-
+        This resource sets the status of workflow.
+      operationId: set_workflow_status
+      produces:
+        - application/json
+      parameters:
+        - name: organization
+          in: query
+          description: Required. Organization which the workflow belongs to.
+          required: true
+          type: string
+        - name: user
+          in: query
+          description: Required. UUID of workflow owner.
+          required: true
+          type: string
+        - name: workflow_id
+          in: path
+          description: Required. Workflow UUID.
+          required: true
+          type: string
+        - name: status
+          in: body
+          description: Required. New status.
+          required: true
+          schema:
+            type: string
+      responses:
+        200:
+          description: >-
+            Request succeeded. Info about workflow, including the status is
+            returned.
+          schema:
+            type: object
+            properties:
+              id:
+                type: string
+              organization:
+                type: string
+              status:
+                type: string
+              user:
+                type: string
+          examples:
+            application/json:
+              {
+                "id": "256b25f4-4cfb-4684-b7a8-73872ef455a1",
+                "organization": "default_org",
+                "status": "running",
+                "user": "00000000-0000-0000-0000-000000000000"
+              }
+        400:
+          description: >-
+            Request failed. The incoming data specification seems malformed.
+          examples:
+            application/json:
+              {
+                "message": "Malformed request."
+              }
+        403:
+          description: >-
+            Request failed. User is not allowed to access workflow.
+          examples:
+            application/json:
+              {
+                "message": "User 00000000-0000-0000-0000-000000000000
+                            is not allowed to access workflow
+                            256b25f4-4cfb-4684-b7a8-73872ef455a1"
+              }
+        404:
+          description: >-
+            Request failed. Either User or Workflow doesn't exist.
+          examples:
+            application/json:
+              {
+                "message": "User 00000000-0000-0000-0000-000000000000 doesn't
+                            exist"
+              }
+            application/json:
+              {
+                "message": "Workflow 256b25f4-4cfb-4684-b7a8-73872ef455a1
+                            doesn't exist"
+              }
+        500:
+          description: >-
+            Request failed. Internal controller error.
+    """
+
+    try:
+        organization = request.args['organization']
+        user_uuid = request.args['user']
+        workflow = Workflow.query.filter(Workflow.id_ == workflow_id).first()
+        status = request.json
+        if not workflow:
+            return jsonify({'message': 'Workflow {} does not exist'.
+                            format(workflow_id)}), 404
+        if not str(workflow.owner_id) == user_uuid:
+            return jsonify(
+                {'message': 'User {} is not allowed to access workflow {}'
+                 .format(user_uuid, workflow_id)}), 403
+        if status == 'start':
+            return start_workflow(organization, user_uuid, workflow)
+        return jsonify({'id': workflow.id_,
+                        'status': workflow.status.name,
+                        'organization': organization,
+                        'user': user_uuid}), 200
+    except KeyError as e:
+        return jsonify({"message": str(e)}), 400
+    except Exception as e:
         return jsonify({"message": str(e)}), 500
 
 
@@ -984,7 +1069,4 @@
 
         except(KeyError, ValueError):
             traceback.print_exc()
-            abort(400)
-=======
-        return jsonify({"message": str(e)}), 500
->>>>>>> ff82e7b4
+            abort(400)