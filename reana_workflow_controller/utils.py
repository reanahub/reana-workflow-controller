# -*- coding: utf-8 -*-
#
# This file is part of REANA.
# Copyright (C) 2017, 2018 CERN.
#
# REANA is free software; you can redistribute it and/or modify it
# under the terms of the MIT License; see LICENSE file for more details.
"""Workflow persistence management."""

import os
from pathlib import Path

from reana_db.database import Session
from reana_db.models import Job, JobCache

import fs
from flask import current_app as app
from reana_commons.config import REANA_WORKFLOW_UMASK
from reana_workflow_controller.config import WORKFLOW_TIME_FORMAT


def create_workflow_workspace(path):
    """Create workflow workspace.

    :param path: Relative path to workspace directory.
    :return: Absolute workspace path.
    """
    os.umask(REANA_WORKFLOW_UMASK)
    reana_fs = fs.open_fs(app.config['SHARED_VOLUME_PATH'])
<<<<<<< HEAD
    if not reana_fs.exists(path):
        reana_fs.makedirs(path)
        if os.environ.get("VC3USERID", None):
            vc3_uid = int(os.environ.get("VC3USERID"))
            owner_gid = os.stat(reana_fs.getsyspath(path)).st_gid
            os.chown(reana_fs.getsyspath(path), vc3_uid, owner_gid)
=======
    reana_fs.makedirs(path, recreate=True)
>>>>>>> 061246b8


def list_directory_files(directory):
    """Return a list of files inside a given directory."""
    fs_ = fs.open_fs(directory)
    file_list = []
    for file_name in fs_.walk.files():
        file_details = fs_.getinfo(file_name, namespaces=['details'])
        file_list.append({'name': file_name.lstrip('/'),
                          'last-modified': file_details.modified.
                          strftime(WORKFLOW_TIME_FORMAT),
                          'size': file_details.size})
    return file_list


def remove_workflow_workspace(path):
    """Remove workflow workspace.

    :param path: Relative path to workspace directory.
    :return: None.
    """
    reana_fs = fs.open_fs(app.config['SHARED_VOLUME_PATH'])
    if reana_fs.exists(path):
        reana_fs.removetree(path)


def remove_workflow_jobs_from_cache(workflow):
    """Remove any cached jobs from given workflow.

    :param workflow: The workflow object that spawned the jobs.
    :return: None.
    """
    jobs = Session.query(Job).filter_by(workflow_uuid=workflow.id_).all()
    for job in jobs:
        job_path = remove_upper_level_references(
            os.path.join(workflow.get_workspace(),
                         '..', 'archive',
                         str(job.id_)))
        Session.query(JobCache).filter_by(job_id=job.id_).delete()
        remove_workflow_workspace(job_path)
    Session.commit()


def remove_files_recursive_wildcard(directory_path, path):
    """Remove file(s) from workflow workspace.

    :param directory_path: FIXME.
    :param path: FIXME.
    :return: FIXME.
    """
    deleted = {"deleted": {}, "failed": {}}
    secure_path = remove_upper_level_references(path)
    posix_dir_prefix = Path(directory_path)
    paths = list(posix_dir_prefix.glob(secure_path))
    paths.sort(key=lambda path: len(str(path)), reverse=True)
    for posix_path in paths:
        try:
            file_name = str(posix_path.relative_to(posix_dir_prefix))
            object_size = posix_path.stat().st_size
            os.unlink(posix_path) if posix_path.is_file() \
                else os.rmdir(posix_path)

            deleted['deleted'][file_name] = \
                {"size": object_size}
        except Exception as e:
            deleted['failed'][file_name] = \
                {"error": str(e)}

    return deleted


def remove_upper_level_references(path):
    """Remove upper than `./` references.

    Collapse separators/up-level references avoiding references to paths
    outside working directory.

    :param path: User provided path to a file or directory.
    :return: Returns the corresponding sanitized path.
    """
    return os.path.normpath("/" + path).lstrip("/")<|MERGE_RESOLUTION|>--- conflicted
+++ resolved
@@ -27,16 +27,11 @@
     """
     os.umask(REANA_WORKFLOW_UMASK)
     reana_fs = fs.open_fs(app.config['SHARED_VOLUME_PATH'])
-<<<<<<< HEAD
-    if not reana_fs.exists(path):
-        reana_fs.makedirs(path)
-        if os.environ.get("VC3USERID", None):
-            vc3_uid = int(os.environ.get("VC3USERID"))
-            owner_gid = os.stat(reana_fs.getsyspath(path)).st_gid
-            os.chown(reana_fs.getsyspath(path), vc3_uid, owner_gid)
-=======
     reana_fs.makedirs(path, recreate=True)
->>>>>>> 061246b8
+    if os.environ.get("VC3USERID", None):
+        vc3_uid = int(os.environ.get("VC3USERID"))
+        owner_gid = os.stat(reana_fs.getsyspath(path)).st_gid
+        os.chown(reana_fs.getsyspath(path), vc3_uid, owner_gid)
 
 
 def list_directory_files(directory):
