# -*- coding: utf-8 -*-
#
# This file is part of REANA.
# Copyright (C) 2017, 2018 CERN.
#
# REANA is free software; you can redistribute it and/or modify it
# under the terms of the MIT License; see LICENSE file for more details.
"""Workflow persistence management."""

import os
from pathlib import Path

import fs
from flask import current_app as app
from git import Repo
from reana_commons.config import REANA_WORKFLOW_UMASK
from reana_commons.k8s.secrets import REANAUserSecretsStore
from reana_db.database import Session
from reana_db.models import Job, JobCache

from reana_workflow_controller.config import (REANA_GITLAB_HOST,
                                              WORKFLOW_TIME_FORMAT)


def create_workflow_workspace(path, user_id=None,
                              git_url=None, git_branch=None, git_ref=None):
    """Create workflow workspace.

    :param path: Relative path to workspace directory.
    :return: Absolute workspace path.
    """
    os.umask(REANA_WORKFLOW_UMASK)
    reana_fs = fs.open_fs(app.config['SHARED_VOLUME_PATH'])
    reana_fs.makedirs(path, recreate=True)
<<<<<<< HEAD
    if os.environ.get("VC3USERID", None):
        vc3_uid = int(os.environ.get("VC3USERID"))
        owner_gid = os.stat(reana_fs.getsyspath(path)).st_gid
        os.chown(reana_fs.getsyspath(path), vc3_uid, owner_gid)
=======
    if git_url and git_ref:
        secret_store = REANAUserSecretsStore(user_id)
        gitlab_access_token = secret_store\
            .get_secret_value('gitlab_access_token')
        url = "https://oauth2:{0}@{1}/{2}.git"\
            .format(gitlab_access_token, REANA_GITLAB_HOST, git_url)
        repo = Repo.clone_from(url=url,
                               to_path=os.path.abspath(
                                   reana_fs.root_path + '/' + path),
                               branch=git_branch)
        repo.head.reset(commit=git_ref)
>>>>>>> d6c6588e


def list_directory_files(directory):
    """Return a list of files inside a given directory."""
    fs_ = fs.open_fs(directory)
    file_list = []
    for file_name in fs_.walk.files():
        file_details = fs_.getinfo(file_name, namespaces=['details'])
        file_list.append({'name': file_name.lstrip('/'),
                          'last-modified': file_details.modified.
                          strftime(WORKFLOW_TIME_FORMAT),
                          'size': file_details.size})
    return file_list


def remove_workflow_workspace(path):
    """Remove workflow workspace.

    :param path: Relative path to workspace directory.
    :return: None.
    """
    reana_fs = fs.open_fs(app.config['SHARED_VOLUME_PATH'])
    if reana_fs.exists(path):
        reana_fs.removetree(path)


def remove_workflow_jobs_from_cache(workflow):
    """Remove any cached jobs from given workflow.

    :param workflow: The workflow object that spawned the jobs.
    :return: None.
    """
    jobs = Session.query(Job).filter_by(workflow_uuid=workflow.id_).all()
    for job in jobs:
        job_path = remove_upper_level_references(
            os.path.join(workflow.get_workspace(),
                         '..', 'archive',
                         str(job.id_)))
        Session.query(JobCache).filter_by(job_id=job.id_).delete()
        remove_workflow_workspace(job_path)
    Session.commit()


def remove_files_recursive_wildcard(directory_path, path):
    """Remove file(s) fitting the wildcard from the workspace.

    :param directory_path: Directory to delete files from.
    :param path: Wildcard pattern to use for the removal.
    :return: Dictionary with the results:
       - dictionary with names of succesfully deleted files and their sizes
       - dictionary with names of failed deletions and corresponding
       error messages.
    """
    deleted = {"deleted": {}, "failed": {}}
    secure_path = remove_upper_level_references(path)
    posix_dir_prefix = Path(directory_path)
    paths = list(posix_dir_prefix.glob(secure_path))
    # sort paths by length to start with the leaves of the directory tree
    paths.sort(key=lambda path: len(str(path)), reverse=True)
    for posix_path in paths:
        try:
            file_name = str(posix_path.relative_to(posix_dir_prefix))
            object_size = posix_path.stat().st_size
            os.unlink(posix_path) if posix_path.is_file() \
                else os.rmdir(posix_path)

            deleted['deleted'][file_name] = \
                {"size": object_size}
        except Exception as e:
            deleted['failed'][file_name] = \
                {"error": str(e)}

    return deleted


def remove_upper_level_references(path):
    """Remove upper than `./` references.

    Collapse separators/up-level references avoiding references to paths
    outside working directory.

    :param path: User provided path to a file or directory.
    :return: Returns the corresponding sanitized path.
    """
    return os.path.normpath("/" + path).lstrip("/")<|MERGE_RESOLUTION|>--- conflicted
+++ resolved
@@ -32,12 +32,10 @@
     os.umask(REANA_WORKFLOW_UMASK)
     reana_fs = fs.open_fs(app.config['SHARED_VOLUME_PATH'])
     reana_fs.makedirs(path, recreate=True)
-<<<<<<< HEAD
     if os.environ.get("VC3USERID", None):
         vc3_uid = int(os.environ.get("VC3USERID"))
         owner_gid = os.stat(reana_fs.getsyspath(path)).st_gid
         os.chown(reana_fs.getsyspath(path), vc3_uid, owner_gid)
-=======
     if git_url and git_ref:
         secret_store = REANAUserSecretsStore(user_id)
         gitlab_access_token = secret_store\
@@ -49,7 +47,6 @@
                                    reana_fs.root_path + '/' + path),
                                branch=git_branch)
         repo.head.reset(commit=git_ref)
->>>>>>> d6c6588e
 
 
 def list_directory_files(directory):
