--- conflicted
+++ resolved
@@ -11,16 +11,12 @@
 import os
 import json
 
-<<<<<<< HEAD
 from distutils.util import strtobool
-from reana_commons.config import REANA_COMPONENT_PREFIX, SHARED_VOLUME_PATH
-=======
 from reana_commons.config import (
     MQ_CONNECTION_STRING,
     REANA_COMPONENT_PREFIX,
     SHARED_VOLUME_PATH,
 )
->>>>>>> 050b4e6f
 from reana_db.models import JobStatus, RunStatus
 
 from reana_workflow_controller.version import __version__
@@ -167,13 +163,8 @@
 )
 """Common to all workflow engines environment variables for debug mode."""
 
-<<<<<<< HEAD
 REANA_OPENSEARCH_ENABLED = (
     os.getenv("REANA_OPENSEARCH_ENABLED", "false").lower() == "true"
-=======
-JUPYTER_INTERACTIVE_SESSION_DEFAULT_IMAGE = (
-    "quay.io/jupyter/scipy-notebook:notebook-7.2.2"
->>>>>>> 050b4e6f
 )
 """OpenSearch enabled flag."""
 
@@ -234,8 +225,8 @@
     "jupyter": {
         "recommended": [
             {
-                "name": "Jupyter SciPy Notebook 6.4.5",
-                "image": "docker.io/jupyter/scipy-notebook:notebook-6.4.5"
+                "name": "Jupyter SciPy Notebook 7.2.2",
+                "image": "docker.io/jupyter/scipy-notebook:notebook-7.2.2"
             }
         ],
         "allow_custom": true
