# -*- coding: utf-8 -*-
#
# This file is part of REANA.
# Copyright (C) 2017, 2018 CERN.
#
# REANA is free software; you can redistribute it and/or modify it
# under the terms of the MIT License; see LICENSE file for more details.
"""REANA-Workflow-Controller module tests."""

import io
import json
import os
import uuid

import fs
import mock
import pytest
from flask import url_for
from reana_db.models import (
    Job,
    JobCache,
    Workflow,
    RunStatus,
    InteractiveSession,
)
from werkzeug.utils import secure_filename

from reana_workflow_controller.rest.utils import (
    create_workflow_workspace,
    delete_workflow,
)
from reana_workflow_controller.rest.workflows_status import START, STOP
from reana_workflow_controller.workflow_run_manager import WorkflowRunManager

status_dict = {
    START: RunStatus.running,
    STOP: RunStatus.finished,
}


def test_get_workflows(app, session, default_user, cwl_workflow_with_name):
    """Test listing all workflows."""
    with app.test_client() as client:
        workflow_uuid = uuid.uuid4()
        workflow_name = "my_test_workflow"
        workflow = Workflow(
            id_=workflow_uuid,
            name=workflow_name,
            status=RunStatus.finished,
            owner_id=default_user.id_,
            reana_specification=cwl_workflow_with_name["reana_specification"],
            type_=cwl_workflow_with_name["reana_specification"]["type"],
            logs="",
        )
        session.add(workflow)
        session.commit()
        res = client.get(
            url_for("workflows.get_workflows"), query_string={"user": default_user.id_}
        )
        assert res.status_code == 200
        response_data = json.loads(res.get_data(as_text=True))["items"]
        expected_data = [
            {
                "id": str(workflow.id_),
                "name": workflow.name + ".1",  # Add run_number
                "status": workflow.status.name,
                "user": str(workflow.owner_id),
                "created": response_data[0]["created"],
                "progress": response_data[0]["progress"],
                "size": {"raw": -1, "human_readable": ""},
            }
        ]

        assert response_data == expected_data


def test_get_workflows_wrong_user(app):
    """Test list of workflows for unknown user."""
    with app.test_client() as client:
        random_user_uuid = uuid.uuid4()
        res = client.get(
            url_for("workflows.get_workflows"), query_string={"user": random_user_uuid}
        )
        assert res.status_code == 404


def test_get_workflows_missing_user(app):
    """Test listing all workflows with missing user."""
    with app.test_client() as client:
        res = client.get(url_for("workflows.get_workflows"), query_string={})
        assert res.status_code == 400


def test_create_workflow_with_name(
    app, session, default_user, tmp_shared_volume_path, cwl_workflow_with_name
):
    """Test create workflow and its workspace by specifying a name."""
    with app.test_client() as client:
        res = client.post(
            url_for("workflows.create_workflow"),
            query_string={"user": default_user.id_},
            content_type="application/json",
            data=json.dumps(cwl_workflow_with_name),
        )
        assert res.status_code == 201
        response_data = json.loads(res.get_data(as_text=True))
        # Check workflow fetch by id
        workflow_by_id = Workflow.query.filter(
            Workflow.id_ == response_data.get("workflow_id")
        ).first()
        assert workflow_by_id

        # Check workflow fetch by name and that name of created workflow
        # is the same that was supplied to `api.create_workflow`
        workflow_by_name = Workflow.query.filter(
            Workflow.name == "my_test_workflow"
        ).first()
        assert workflow_by_name

        workflow = workflow_by_id

        # Check that the workflow workspace exists
        absolute_workflow_workspace = os.path.join(
            tmp_shared_volume_path, workflow.workspace_path
        )
        assert os.path.exists(absolute_workflow_workspace)


def test_create_workflow_without_name(
    app, session, default_user, tmp_shared_volume_path, cwl_workflow_without_name
):
    """Test create workflow and its workspace without specifying a name."""
    with app.test_client() as client:
        res = client.post(
            url_for("workflows.create_workflow"),
            query_string={"user": default_user.id_},
            content_type="application/json",
            data=json.dumps(cwl_workflow_without_name),
        )

        assert res.status_code == 201
        response_data = json.loads(res.get_data(as_text=True))

        # Check workflow fetch by id
        workflow_by_id = Workflow.query.filter(
            Workflow.id_ == response_data.get("workflow_id")
        ).first()
        assert workflow_by_id

        # Check workflow fetch by name and that name of created workflow
        # is the same that was supplied to `api.create_workflow`

        import reana_workflow_controller

        default_workflow_name = (
            reana_workflow_controller.config.DEFAULT_NAME_FOR_WORKFLOWS
        )

        workflow_by_name = Workflow.query.filter(
            Workflow.name == default_workflow_name
        ).first()
        assert workflow_by_name

        workflow = workflow_by_id

        # Check that the workflow workspace exists
        absolute_workflow_workspace = os.path.join(
            tmp_shared_volume_path, workflow.workspace_path
        )
        assert os.path.exists(absolute_workflow_workspace)


def test_create_workflow_wrong_user(
    app, session, tmp_shared_volume_path, cwl_workflow_with_name
):
    """Test create workflow providing unknown user."""
    with app.test_client() as client:
        random_user_uuid = uuid.uuid4()
        res = client.post(
            url_for("workflows.create_workflow"),
            query_string={"user": random_user_uuid},
            content_type="application/json",
            data=json.dumps(cwl_workflow_with_name),
        )

        assert res.status_code == 404
        response_data = json.loads(res.get_data(as_text=True))
        workflow = Workflow.query.filter(
            Workflow.id_ == response_data.get("workflow_id")
        ).first()
        # workflow exists in DB
        assert not workflow


def test_download_missing_file(app, default_user, cwl_workflow_with_name):
    """Test download missing file."""
    with app.test_client() as client:
        # create workflow
        res = client.post(
            url_for("workflows.create_workflow"),
            query_string={"user": default_user.id_},
            content_type="application/json",
            data=json.dumps(cwl_workflow_with_name),
        )

        assert res.status_code == 201
        response_data = json.loads(res.get_data(as_text=True))
        workflow_uuid = response_data.get("workflow_id")
        file_name = "input.csv"
        res = client.get(
            url_for(
                "workspaces.download_file",
                workflow_id_or_name=workflow_uuid,
                file_name=file_name,
            ),
            query_string={"user": default_user.id_},
            content_type="application/json",
            data=json.dumps(cwl_workflow_with_name),
        )

        assert res.status_code == 404
        response_data = json.loads(res.get_data(as_text=True))
        assert response_data == {"message": "input.csv does not exist."}


def test_download_file(
    app, session, default_user, tmp_shared_volume_path, cwl_workflow_with_name
):
    """Test download file from workspace."""
    with app.test_client() as client:
        # create workflow
        res = client.post(
            url_for("workflows.create_workflow"),
            query_string={"user": default_user.id_},
            content_type="application/json",
            data=json.dumps(cwl_workflow_with_name),
        )

        response_data = json.loads(res.get_data(as_text=True))
        workflow_uuid = response_data.get("workflow_id")
        workflow = Workflow.query.filter(Workflow.id_ == workflow_uuid).first()
        # create file
        file_name = "output name.csv"
        file_binary_content = b"1,2,3,4\n5,6,7,8"
        # write file in the workflow workspace under `outputs` directory:
        # we use `secure_filename` here because
        # we use it in server side when adding
        # files
        absolute_path_workflow_workspace = os.path.join(
            tmp_shared_volume_path, workflow.workspace_path
        )
        file_path = os.path.join(absolute_path_workflow_workspace, file_name)
        # because outputs directory doesn't exist by default
        os.makedirs(os.path.dirname(file_path), exist_ok=True)
        with open(file_path, "wb+") as f:
            f.write(file_binary_content)
        res = client.get(
            url_for(
                "workspaces.download_file",
                workflow_id_or_name=workflow_uuid,
                file_name=file_name,
            ),
            query_string={"user": default_user.id_},
            content_type="application/json",
            data=json.dumps(cwl_workflow_with_name),
        )
        assert res.data == file_binary_content


def test_download_file_with_path(
    app, session, default_user, tmp_shared_volume_path, cwl_workflow_with_name
):
    """Test download file prepended with path."""
    with app.test_client() as client:
        # create workflow
        res = client.post(
            url_for("workflows.create_workflow"),
            query_string={"user": default_user.id_},
            content_type="application/json",
            data=json.dumps(cwl_workflow_with_name),
        )

        response_data = json.loads(res.get_data(as_text=True))
        workflow_uuid = response_data.get("workflow_id")
        workflow = Workflow.query.filter(Workflow.id_ == workflow_uuid).first()
        # create file
        file_name = "first/1991/output.csv"
        file_binary_content = b"1,2,3,4\n5,6,7,8"
        # write file in the workflow workspace under `outputs` directory:
        # we use `secure_filename` here because
        # we use it in server side when adding
        # files
        absolute_path_workflow_workspace = os.path.join(
            tmp_shared_volume_path, workflow.workspace_path
        )
        file_path = os.path.join(absolute_path_workflow_workspace, file_name)
        # because outputs directory doesn't exist by default
        os.makedirs(os.path.dirname(file_path), exist_ok=True)
        with open(file_path, "wb+") as f:
            f.write(file_binary_content)
        res = client.get(
            url_for(
                "workspaces.download_file",
                workflow_id_or_name=workflow_uuid,
                file_name=file_name,
            ),
            query_string={"user": default_user.id_},
            content_type="application/json",
            data=json.dumps(cwl_workflow_with_name),
        )
        assert res.data == file_binary_content


def test_get_files(
    app, session, default_user, tmp_shared_volume_path, cwl_workflow_with_name
):
    """Test get files list."""
    with app.test_client() as client:
        # create workflow
        res = client.post(
            url_for("workflows.create_workflow"),
            query_string={"user": default_user.id_},
            content_type="application/json",
            data=json.dumps(cwl_workflow_with_name),
        )

        response_data = json.loads(res.get_data(as_text=True))
        workflow_uuid = response_data.get("workflow_id")
        workflow = Workflow.query.filter(Workflow.id_ == workflow_uuid).first()
        # create file
        absolute_path_workflow_workspace = os.path.join(
            tmp_shared_volume_path, workflow.workspace_path
        )
        fs_ = fs.open_fs(absolute_path_workflow_workspace)
        test_files = []
        for i in range(5):
            file_name = "{0}.csv".format(i)
            subdir_name = str(uuid.uuid4())
            subdir = fs.path.join(subdir_name)
            fs_.makedirs(subdir)
            fs_.touch("{0}/{1}".format(subdir, file_name))
            test_files.append(os.path.join(subdir_name, file_name))

        res = client.get(
            url_for("workspaces.get_files", workflow_id_or_name=workflow_uuid),
            query_string={"user": default_user.id_},
            content_type="application/json",
            data=json.dumps(cwl_workflow_with_name),
        )
        for file_ in json.loads(res.data.decode())["items"]:
            assert file_.get("name") in test_files


def test_get_files_unknown_workflow(app, default_user):
    """Test get list of files for non existing workflow."""
    with app.test_client() as client:
        # create workflow
        random_workflow_uuid = str(uuid.uuid4())
        res = client.get(
            url_for("workspaces.get_files", workflow_id_or_name=random_workflow_uuid),
            query_string={"user": default_user.id_},
            content_type="application/json",
        )

        assert res.status_code == 404
        response_data = json.loads(res.get_data(as_text=True))
        expected_data = {
            "message": "REANA_WORKON is set to {0}, but "
            "that workflow does not exist. "
            "Please set your REANA_WORKON environment "
            "variable appropriately.".format(random_workflow_uuid)
        }
        assert response_data == expected_data


def test_get_workflow_status_with_uuid(
    app, session, default_user, cwl_workflow_with_name
):
    """Test get workflow status."""
    with app.test_client() as client:
        # create workflow
        res = client.post(
            url_for("workflows.create_workflow"),
            query_string={"user": default_user.id_},
            content_type="application/json",
            data=json.dumps(cwl_workflow_with_name),
        )

        response_data = json.loads(res.get_data(as_text=True))
        workflow_uuid = response_data.get("workflow_id")
        workflow = Workflow.query.filter(Workflow.id_ == workflow_uuid).first()

        res = client.get(
            url_for("statuses.get_workflow_status", workflow_id_or_name=workflow_uuid),
            query_string={"user": default_user.id_},
            content_type="application/json",
            data=json.dumps(cwl_workflow_with_name),
        )
        json_response = json.loads(res.data.decode())
        assert json_response.get("status") == workflow.status.name
        workflow.status = RunStatus.finished
        session.commit()

        res = client.get(
            url_for("statuses.get_workflow_status", workflow_id_or_name=workflow_uuid),
            query_string={"user": default_user.id_},
            content_type="application/json",
            data=json.dumps(cwl_workflow_with_name),
        )
        json_response = json.loads(res.data.decode())
        assert json_response.get("status") == workflow.status.name


def test_get_workflow_status_with_name(
    app, session, default_user, cwl_workflow_with_name
):
    """Test get workflow status."""
    with app.test_client() as client:
        # create workflow
        workflow_uuid = uuid.uuid4()
        workflow_name = "my_test_workflow"
        workflow = Workflow(
            id_=workflow_uuid,
            name=workflow_name,
            status=RunStatus.finished,
            owner_id=default_user.id_,
            reana_specification=cwl_workflow_with_name["reana_specification"],
            type_=cwl_workflow_with_name["reana_specification"]["type"],
            logs="",
        )
        session.add(workflow)
        session.commit()

        workflow = Workflow.query.filter(Workflow.name == workflow_name).first()

        res = client.get(
            url_for(
                "statuses.get_workflow_status", workflow_id_or_name=workflow_name + ".1"
            ),
            query_string={"user": default_user.id_},
            content_type="application/json",
            data=json.dumps(cwl_workflow_with_name),
        )
        json_response = json.loads(res.data.decode())

        assert json_response.get("status") == workflow.status.name
        workflow.status = RunStatus.finished
        session.commit()

        res = client.get(
            url_for(
                "statuses.get_workflow_status", workflow_id_or_name=workflow_name + ".1"
            ),
            query_string={"user": default_user.id_},
            content_type="application/json",
            data=json.dumps(cwl_workflow_with_name),
        )
        json_response = json.loads(res.data.decode())
        assert json_response.get("status") == workflow.status.name


def test_get_workflow_status_unauthorized(app, default_user, cwl_workflow_with_name):
    """Test get workflow status unauthorized."""
    with app.test_client() as client:
        # create workflow
        res = client.post(
            url_for("workflows.create_workflow"),
            query_string={"user": default_user.id_},
            content_type="application/json",
            data=json.dumps(cwl_workflow_with_name),
        )

        response_data = json.loads(res.get_data(as_text=True))
        workflow_created_uuid = response_data.get("workflow_id")
        random_user_uuid = uuid.uuid4()
        res = client.get(
            url_for(
                "statuses.get_workflow_status",
                workflow_id_or_name=workflow_created_uuid,
            ),
            query_string={"user": random_user_uuid},
            content_type="application/json",
            data=json.dumps(cwl_workflow_with_name),
        )
        assert res.status_code == 403


def test_get_workflow_status_unknown_workflow(
    app, default_user, cwl_workflow_with_name
):
    """Test get workflow status for unknown workflow."""
    with app.test_client() as client:
        # create workflow
        res = client.post(
            url_for("workflows.create_workflow"),
            query_string={"user": default_user.id_},
            content_type="application/json",
            data=json.dumps(cwl_workflow_with_name),
        )
        random_workflow_uuid = uuid.uuid4()
        res = client.get(
            url_for(
                "statuses.get_workflow_status", workflow_id_or_name=random_workflow_uuid
            ),
            query_string={"user": default_user.id_},
            content_type="application/json",
            data=json.dumps(cwl_workflow_with_name),
        )
        assert res.status_code == 404


def test_set_workflow_status(
    app,
    corev1_api_client_with_user_secrets,
    user_secrets,
    session,
    default_user,
    yadage_workflow_with_name,
):
    """Test set workflow status "Start"."""
    with app.test_client() as client:
        # create workflow
        res = client.post(
            url_for("workflows.create_workflow"),
            query_string={"user": default_user.id_},
            content_type="application/json",
            data=json.dumps(yadage_workflow_with_name),
        )

        response_data = json.loads(res.get_data(as_text=True))
        workflow_created_uuid = response_data.get("workflow_id")
        workflow = Workflow.query.filter(Workflow.id_ == workflow_created_uuid).first()
        assert workflow.status == RunStatus.created
        payload = START
        with mock.patch(
            "reana_workflow_controller.workflow_run_manager."
            "current_k8s_batchv1_api_client"
        ) as k8s_api_client:
            # provide user secret store
            with mock.patch(
                "reana_commons.k8s.secrets." "current_k8s_corev1_api_client",
                corev1_api_client_with_user_secrets(user_secrets),
            ):
                # set workflow status to START
                res = client.put(
                    url_for(
                        "statuses.set_workflow_status",
                        workflow_id_or_name=workflow_created_uuid,
                    ),
                    query_string={"user": default_user.id_, "status": "start"},
                )
                json_response = json.loads(res.data.decode())
                assert json_response.get("status") == status_dict[payload].name
                k8s_api_client.create_namespaced_job.assert_called_once()


def test_start_already_started_workflow(
    app,
    session,
    default_user,
    corev1_api_client_with_user_secrets,
    user_secrets,
    yadage_workflow_with_name,
):
    """Test start workflow twice."""
    with app.test_client() as client:
        os.environ["TESTS"] = "True"
        # create workflow
        res = client.post(
            url_for("workflows.create_workflow"),
            query_string={"user": default_user.id_},
            content_type="application/json",
            data=json.dumps(yadage_workflow_with_name),
        )

        response_data = json.loads(res.get_data(as_text=True))
        workflow_created_uuid = response_data.get("workflow_id")
        workflow = Workflow.query.filter(Workflow.id_ == workflow_created_uuid).first()
        assert workflow.status == RunStatus.created
        payload = START
        with mock.patch(
            "reana_workflow_controller.workflow_run_manager."
            "current_k8s_batchv1_api_client"
        ):
            # provide user secret store
            with mock.patch(
                "reana_commons.k8s.secrets." "current_k8s_corev1_api_client",
                corev1_api_client_with_user_secrets(user_secrets),
            ):
                # set workflow status to START
                res = client.put(
                    url_for(
                        "statuses.set_workflow_status",
                        workflow_id_or_name=workflow_created_uuid,
                    ),
                    query_string={"user": default_user.id_, "status": "start"},
                )
                json_response = json.loads(res.data.decode())
                assert json_response.get("status") == status_dict[payload].name
                res = client.put(
                    url_for(
                        "statuses.set_workflow_status",
                        workflow_id_or_name=workflow_created_uuid,
                    ),
                    query_string={"user": default_user.id_, "status": "start"},
                )
                json_response = json.loads(res.data.decode())
                assert res.status_code == 409
                expected_message = (
                    "Workflow {0} could not be started because"
                    " it is already running."
                ).format(workflow_created_uuid)
                assert json_response.get("message") == expected_message


@pytest.mark.parametrize(
    "current_status, expected_status, expected_http_status_code, "
    "k8s_stop_call_count",
    [
        (RunStatus.created, RunStatus.created, 409, 0),
        (RunStatus.running, RunStatus.stopped, 200, 1),
        (RunStatus.failed, RunStatus.failed, 409, 0),
        (RunStatus.finished, RunStatus.finished, 409, 0),
    ],
)
def test_stop_workflow(
    current_status,
    expected_status,
    expected_http_status_code,
    k8s_stop_call_count,
    app,
    default_user,
    yadage_workflow_with_name,
    sample_serial_workflow_in_db,
    session,
):
    """Test stop workflow."""
    with app.test_client() as client:
        sample_serial_workflow_in_db.status = current_status
        session.add(sample_serial_workflow_in_db)
        session.commit()
        with mock.patch(
            "reana_workflow_controller.workflow_run_manager."
            "current_k8s_batchv1_api_client"
        ) as stop_workflow_mock:
            res = client.put(
                url_for(
                    "statuses.set_workflow_status",
                    workflow_id_or_name=sample_serial_workflow_in_db.name,
                ),
                query_string={"user": default_user.id_, "status": "stop"},
            )
            assert sample_serial_workflow_in_db.status == expected_status
            assert res.status_code == expected_http_status_code
            assert (
                stop_workflow_mock.delete_namespaced_job.call_count
                == k8s_stop_call_count
            )


def test_set_workflow_status_unauthorized(app, default_user, yadage_workflow_with_name):
    """Test set workflow status unauthorized."""
    with app.test_client() as client:
        # create workflow
        res = client.post(
            url_for("workflows.create_workflow"),
            query_string={"user": default_user.id_},
            content_type="application/json",
            data=json.dumps(yadage_workflow_with_name),
        )

        response_data = json.loads(res.get_data(as_text=True))
        workflow_created_uuid = response_data.get("workflow_id")
        random_user_uuid = uuid.uuid4()
        payload = START
        res = client.put(
            url_for(
                "statuses.set_workflow_status",
                workflow_id_or_name=workflow_created_uuid,
            ),
            query_string={"user": random_user_uuid, "status": payload},
            content_type="application/json",
        )
        assert res.status_code == 403


def test_set_workflow_status_unknown_workflow(
    app, default_user, yadage_workflow_with_name
):
    """Test set workflow status for unknown workflow."""
    with app.test_client() as client:
        # create workflow
        res = client.post(
            url_for("workflows.create_workflow"),
            query_string={"user": default_user.id_},
            content_type="application/json",
            data=json.dumps(yadage_workflow_with_name),
        )
        random_workflow_uuid = uuid.uuid4()
        payload = START
        res = client.put(
            url_for(
                "statuses.set_workflow_status", workflow_id_or_name=random_workflow_uuid
            ),
            query_string={"user": default_user.id_},
            content_type="application/json",
            data=json.dumps(payload),
        )
        assert res.status_code == 404


def test_upload_file(
    app, session, default_user, tmp_shared_volume_path, cwl_workflow_with_name
):
    """Test upload file."""
    with app.test_client() as client:
        # create workflow
        res = client.post(
            url_for("workflows.create_workflow"),
            query_string={"user": default_user.id_},
            content_type="application/json",
            data=json.dumps(cwl_workflow_with_name),
        )

        response_data = json.loads(res.get_data(as_text=True))
        workflow_uuid = response_data.get("workflow_id")
        workflow = Workflow.query.filter(Workflow.id_ == workflow_uuid).first()
        # create file
        file_name = "dataset.csv"
        file_binary_content = b"1,2,3,4\n5,6,7,8"

        res = client.post(
            url_for("workspaces.upload_file", workflow_id_or_name=workflow_uuid),
            query_string={"user": default_user.id_, "file_name": file_name},
            content_type="application/octet-stream",
            input_stream=io.BytesIO(file_binary_content),
        )
        assert res.status_code == 200
        # remove workspace directory from path
        workflow_workspace = workflow.workspace_path

        # we use `secure_filename` here because
        # we use it in server side when adding
        # files
        absolute_file_path = os.path.join(
            tmp_shared_volume_path, workflow_workspace, secure_filename(file_name)
        )

        with open(absolute_file_path, "rb") as f:
            assert f.read() == file_binary_content


def test_upload_file_unknown_workflow(app, default_user):
    """Test upload file to non existing workflow."""
    with app.test_client() as client:
        random_workflow_uuid = uuid.uuid4()
        # create file
        file_name = "dataset.csv"
        file_binary_content = b"1,2,3,4\n5,6,7,8"

        res = client.post(
            url_for("workspaces.upload_file", workflow_id_or_name=random_workflow_uuid),
            query_string={"user": default_user.id_, "file_name": file_name},
            content_type="application/octet-stream",
            input_stream=io.BytesIO(file_binary_content),
        )
        assert res.status_code == 404


def test_delete_file(app, default_user, sample_serial_workflow_in_db):
    """Test delete file."""
    # Move to fixture
    from flask import current_app

    create_workflow_workspace(sample_serial_workflow_in_db.workspace_path)
    abs_path_workspace = os.path.join(
        current_app.config["SHARED_VOLUME_PATH"],
        sample_serial_workflow_in_db.workspace_path,
    )
    file_name = "dataset.csv"
    file_binary_content = b"1,2,3,4\n5,6,7,8"
    abs_path_to_file = os.path.join(abs_path_workspace, file_name)
    with open(abs_path_to_file, "wb+") as f:
        f.write(file_binary_content)
    assert os.path.exists(abs_path_to_file)
    with app.test_client() as client:
        res = client.delete(
            url_for(
                "workspaces.delete_file",
                workflow_id_or_name=sample_serial_workflow_in_db.id_,
                file_name=file_name,
            ),
            query_string={"user": default_user.id_},
        )
        assert res.status_code == 200
        assert not os.path.exists(abs_path_to_file)


def test_get_created_workflow_logs(app, default_user, cwl_workflow_with_name):
    """Test get workflow logs."""
    with app.test_client() as client:
        # create workflow
        res = client.post(
            url_for("workflows.create_workflow"),
            query_string={"user": default_user.id_},
            content_type="application/json",
            data=json.dumps(cwl_workflow_with_name),
        )
        response_data = json.loads(res.get_data(as_text=True))
        workflow_uuid = response_data.get("workflow_id")
        workflow_name = response_data.get("workflow_name")
        res = client.get(
            url_for("statuses.get_workflow_logs", workflow_id_or_name=workflow_uuid),
            query_string={"user": default_user.id_},
            content_type="application/json",
            data=json.dumps(None),
        )
        assert res.status_code == 200
        response_data = json.loads(res.get_data(as_text=True))
        expected_data = {
            "workflow_id": workflow_uuid,
            "workflow_name": workflow_name,
            "user": str(default_user.id_),
            "logs": '{"workflow_logs": "", "job_logs": {},' ' "engine_specific": null}',
        }
        assert response_data == expected_data


def test_get_unknown_workflow_logs(app, default_user, yadage_workflow_with_name):
    """Test set workflow status for unknown workflow."""
    with app.test_client() as client:
        # create workflow
        res = client.post(
            url_for("workflows.create_workflow"),
            query_string={"user": default_user.id_},
            content_type="application/json",
            data=json.dumps(yadage_workflow_with_name),
        )
        random_workflow_uuid = uuid.uuid4()
        res = client.get(
            url_for(
                "statuses.get_workflow_logs", workflow_id_or_name=random_workflow_uuid
            ),
            query_string={"user": default_user.id_},
            content_type="application/json",
        )
        assert res.status_code == 404


def test_get_workflow_logs_unauthorized(app, default_user, yadage_workflow_with_name):
    """Test set workflow status for unknown workflow."""
    with app.test_client() as client:
        # create workflow
        res = client.post(
            url_for("workflows.create_workflow"),
            query_string={"user": default_user.id_},
            content_type="application/json",
            data=json.dumps(yadage_workflow_with_name),
        )
        response_data = json.loads(res.get_data(as_text=True))
        workflow_uuid = response_data.get("workflow_id")
        random_user_uuid = uuid.uuid4()
        res = client.get(
            url_for("statuses.get_workflow_logs", workflow_id_or_name=workflow_uuid),
            query_string={"user": random_user_uuid},
            content_type="application/json",
        )
        assert res.status_code == 403


def test_start_input_parameters(
    app,
    session,
    default_user,
    user_secrets,
    corev1_api_client_with_user_secrets,
    sample_serial_workflow_in_db,
):
    """Test start workflow with inupt parameters."""
    with app.test_client() as client:
        # create workflow
        sample_serial_workflow_in_db.status = RunStatus.created
        workflow_created_uuid = sample_serial_workflow_in_db.id_
        session.add(sample_serial_workflow_in_db)
        session.commit()
        workflow = Workflow.query.filter(Workflow.id_ == workflow_created_uuid).first()
        assert workflow.status == RunStatus.created
        payload = START
        parameters = {"input_parameters": {"first": "test"}, "operational_options": {}}
        with mock.patch(
            "reana_workflow_controller.workflow_run_manager."
            "current_k8s_batchv1_api_client"
        ):
            # provide user secret store
            with mock.patch(
                "reana_commons.k8s.secrets." "current_k8s_corev1_api_client",
                corev1_api_client_with_user_secrets(user_secrets),
            ):
                # set workflow status to START and pass parameters
                res = client.put(
                    url_for(
                        "statuses.set_workflow_status",
                        workflow_id_or_name=workflow_created_uuid,
                    ),
                    query_string={"user": default_user.id_, "status": "start"},
                    content_type="application/json",
                    data=json.dumps(parameters),
                )
                json_response = json.loads(res.data.decode())
                assert json_response.get("status") == status_dict[payload].name
                workflow = Workflow.query.filter(
                    Workflow.id_ == workflow_created_uuid
                ).first()
                assert workflow.input_parameters == parameters["input_parameters"]


def test_start_workflow_db_failure(
    app,
    session,
    default_user,
    user_secrets,
    corev1_api_client_with_user_secrets,
    sample_serial_workflow_in_db,
):
    """Test starting workflow with a DB failure."""
    mock_session_cls = mock.Mock()
    mock_session = mock.Mock()
    mock_session_cls.object_session.return_value = mock_session
    from sqlalchemy.exc import SQLAlchemyError

    mock_session.commit = mock.Mock(
        side_effect=SQLAlchemyError("Could not connect to the server.")
    )
    mock_k8s_run_manager_cls = mock.Mock()
    k8s_workflow_run_manager = mock.Mock()
    mock_k8s_run_manager_cls.return_value = k8s_workflow_run_manager
    with mock.patch.multiple(
        "reana_workflow_controller.rest.utils",
        Session=mock_session_cls,
        KubernetesWorkflowRunManager=mock_k8s_run_manager_cls,
    ):
        with app.test_client() as client:
            res = client.put(
                url_for(
                    "statuses.set_workflow_status",
                    workflow_id_or_name=sample_serial_workflow_in_db.id_,
                ),
                query_string={"user": default_user.id_, "status": "start"},
                content_type="application/json",
                data=json.dumps({}),
            )
            assert res.status_code == 502


def test_start_workflow_kubernetes_failure(
    app,
    session,
    default_user,
    user_secrets,
    corev1_api_client_with_user_secrets,
    sample_serial_workflow_in_db,
):
    """Test starting workflow with a Kubernetes failure when creating jobs."""
    mock_k8s_run_manager_cls = mock.Mock()
    k8s_workflow_run_manager = mock.Mock()
    from kubernetes.client.rest import ApiException

    k8s_workflow_run_manager.start_batch_workflow_run = mock.Mock(
        side_effect=ApiException("Could not connect to Kubernetes.")
    )
    mock_k8s_run_manager_cls.return_value = k8s_workflow_run_manager
    with mock.patch.multiple(
        "reana_workflow_controller.rest.utils",
        KubernetesWorkflowRunManager=mock_k8s_run_manager_cls,
    ):
        with app.test_client() as client:
            res = client.put(
                url_for(
                    "statuses.set_workflow_status",
                    workflow_id_or_name=sample_serial_workflow_in_db.id_,
                ),
                query_string={"user": default_user.id_, "status": "start"},
                content_type="application/json",
                data=json.dumps({}),
            )
            assert res.status_code == 502


@pytest.mark.parametrize(
    "status",
    [
        RunStatus.created,
        RunStatus.failed,
        RunStatus.finished,
        pytest.param(RunStatus.deleted, marks=pytest.mark.xfail),
        pytest.param(RunStatus.running, marks=pytest.mark.xfail),
    ],
)
def test_delete_workflow(
    app, session, default_user, sample_yadage_workflow_in_db, status
):
    """Test deletion of a workflow in all possible statuses."""
    sample_yadage_workflow_in_db.status = status
    session.add(sample_yadage_workflow_in_db)
    session.commit()
    with app.test_client() as client:
        client.put(
            url_for(
                "statuses.set_workflow_status",
                workflow_id_or_name=sample_yadage_workflow_in_db.id_,
            ),
            query_string={"user": default_user.id_, "status": "deleted"},
            content_type="application/json",
            data=json.dumps({}),
        )
        assert sample_yadage_workflow_in_db.status == RunStatus.deleted


def test_delete_all_workflow_runs(
    app, session, default_user, yadage_workflow_with_name
):
    """Test deletion of all runs of a given workflow."""
    # add 5 workflows in the database with the same name
    for i in range(5):
        workflow = Workflow(
            id_=uuid.uuid4(),
            name=yadage_workflow_with_name["name"],
            owner_id=default_user.id_,
            reana_specification=yadage_workflow_with_name["reana_specification"],
            operational_options={},
            type_=yadage_workflow_with_name["reana_specification"]["workflow"]["type"],
            logs="",
        )
        session.add(workflow)
        session.commit()

    first_workflow = (
        session.query(Workflow)
        .filter_by(name=yadage_workflow_with_name["name"])
        .first()
    )
    with app.test_client() as client:
        client.put(
            url_for(
                "statuses.set_workflow_status", workflow_id_or_name=first_workflow.id_
            ),
            query_string={"user": default_user.id_, "status": "deleted"},
            content_type="application/json",
            data=json.dumps({"all_runs": True}),
        )
    for workflow in session.query(Workflow).filter_by(name=first_workflow.name).all():
        assert workflow.status == RunStatus.deleted


@pytest.mark.parametrize("workspace", [True, False])
def test_workspace_deletion(
    app,
    session,
    default_user,
    yadage_workflow_with_name,
    tmp_shared_volume_path,
    workspace,
):
    """Test workspace deletion."""
    with app.test_client() as client:
        res = client.post(
            url_for("workflows.create_workflow"),
            query_string={"user": default_user.id_},
            content_type="application/json",
            data=json.dumps(yadage_workflow_with_name),
        )
        assert res.status_code == 201
        response_data = json.loads(res.get_data(as_text=True))

        workflow = Workflow.query.filter(
            Workflow.id_ == response_data.get("workflow_id")
        ).first()
        assert workflow

        absolute_workflow_workspace = os.path.join(
            tmp_shared_volume_path, workflow.workspace_path
        )

        # create a job for the workflow
        workflow_job = Job(id_=uuid.uuid4(), workflow_uuid=workflow.id_)
        job_cache_entry = JobCache(job_id=workflow_job.id_)
        session.add(workflow_job)
        session.commit()
        session.add(job_cache_entry)
        session.commit()

        # check that the workflow workspace exists
        assert os.path.exists(absolute_workflow_workspace)
        with app.test_client() as client:
            res = client.put(
                url_for(
                    "statuses.set_workflow_status", workflow_id_or_name=workflow.id_
                ),
                query_string={"user": default_user.id_, "status": "deleted"},
                content_type="application/json",
                data=json.dumps({"workspace": workspace}),
            )
        if workspace:
            assert not os.path.exists(absolute_workflow_workspace)

        # check that all cache entries for jobs
        # of the deleted workflow are removed
        cache_entries_after_delete = JobCache.query.filter_by(
            job_id=workflow_job.id_
        ).all()
        assert not cache_entries_after_delete


def test_deletion_of_workspace_of_an_already_deleted_workflow(
    app, session, default_user, yadage_workflow_with_name, tmp_shared_volume_path
):
    """Test workspace deletion of an already deleted workflow."""
    with app.test_client() as client:
        res = client.post(
            url_for("workflows.create_workflow"),
            query_string={"user": default_user.id_},
            content_type="application/json",
            data=json.dumps(yadage_workflow_with_name),
        )
        assert res.status_code == 201
        response_data = json.loads(res.get_data(as_text=True))

        workflow = Workflow.query.filter(
            Workflow.id_ == response_data.get("workflow_id")
        ).first()
        assert workflow

        absolute_workflow_workspace = os.path.join(
            tmp_shared_volume_path, workflow.workspace_path
        )

        # check that the workflow workspace exists
        assert os.path.exists(absolute_workflow_workspace)
        with app.test_client() as client:
            res = client.put(
                url_for(
                    "statuses.set_workflow_status", workflow_id_or_name=workflow.id_
                ),
                query_string={"user": default_user.id_, "status": "deleted"},
                content_type="application/json",
                data=json.dumps({"workspace": False}),
            )
        assert os.path.exists(absolute_workflow_workspace)

        delete_workflow(workflow, workspace=True)
        assert not os.path.exists(absolute_workflow_workspace)


def test_get_workflow_diff(
    app,
    default_user,
    sample_yadage_workflow_in_db,
    sample_serial_workflow_in_db,
    tmp_shared_volume_path,
):
    """Test set workflow status for unknown workflow."""
    with app.test_client() as client:
        res = client.get(
            url_for(
                "workflows.get_workflow_diff",
                workflow_id_or_name_a=sample_serial_workflow_in_db.id_,
                workflow_id_or_name_b=sample_yadage_workflow_in_db.id_,
            ),
            query_string={"user": default_user.id_},
            content_type="application/json",
        )
        assert res.status_code == 200
        response_data = json.loads(res.get_data(as_text=True))
        assert "reana_specification" in response_data
        assert "workspace_listing" in response_data
        workflow_diff = json.loads(response_data["reana_specification"])["workflow"]
        entire_diff_as_string = "".join(str(e) for e in workflow_diff)
        # the following should be present in the diff
        assert "serial" in "".join(
            str(e) for e in json.loads(response_data["reana_specification"])["workflow"]
        )
        assert "yadage" in "".join(
            str(e) for e in json.loads(response_data["reana_specification"])["workflow"]
        )
        assert (
            json.dumps(
                sample_serial_workflow_in_db.reana_specification["workflow"][
                    "specification"
                ]["steps"][0]["commands"]
            )
            in entire_diff_as_string
        )
        # single line of the entire specification is tested
        # get_workflow_diff() returns extra characters between lines
        assert (
            sample_yadage_workflow_in_db.reana_specification["workflow"][
                "specification"
            ]["first"]
            in entire_diff_as_string
        )
        print("done")


def test_get_workspace_diff(
    app,
    default_user,
    sample_yadage_workflow_in_db,
    sample_serial_workflow_in_db,
    tmp_shared_volume_path,
):
    """Test get workspace differences."""
    # create the workspaces for the two workflows
    workspace_path_a = os.path.join(
        tmp_shared_volume_path, sample_serial_workflow_in_db.workspace_path
    )
<<<<<<< HEAD
    workspace_path_b = os.path.join(
        tmp_shared_volume_path, sample_yadage_workflow_in_db.workspace_path
    )
    # Create files that differ in one line
    csv_line = "1,2,3,4"
    file_name = "test.csv"
    for index, workspace in enumerate([workspace_path_a, workspace_path_b]):
        with open(os.path.join(workspace, file_name), "w",) as f:
            f.write("# File {}".format(index))
            f.write(os.linesep)
            f.write(csv_line)
            f.flush()
=======
    next(sample_workflow_workspace(str(sample_yadage_workflow_in_db.workspace_path)))

    sample_serial_workflow_in_db.get_workspace = lambda: str(
        sample_serial_workflow_in_db.id_
    )
    sample_yadage_workflow_in_db.get_workspace = lambda: str(
        sample_yadage_workflow_in_db.id_
    )
    # modify the contents in one file
    with open(
        os.path.join(
            workspace_path_a,
            "data",
            "World_historical_and_predicted_populations_in_percentage.csv",
        ),
        "a",
    ) as f:
        f.write("An extra line")
        f.flush()
>>>>>>> 473c51f8
    with app.test_client() as client:
        res = client.get(
            url_for(
                "workflows.get_workflow_diff",
                workflow_id_or_name_a=sample_serial_workflow_in_db.id_,
                workflow_id_or_name_b=sample_yadage_workflow_in_db.id_,
            ),
            query_string={"user": default_user.id_},
            content_type="application/json",
        )
        assert res.status_code == 200
        response_data = json.loads(res.get_data(as_text=True))
        assert "# File" in response_data["workspace_listing"]


def test_create_interactive_session(app, default_user, sample_serial_workflow_in_db):
    """Test create interactive session."""
    wrm = WorkflowRunManager(sample_serial_workflow_in_db)
    expected_data = {"path": wrm._generate_interactive_workflow_path()}
    with app.test_client() as client:
        # create workflow
        with mock.patch.multiple(
            "reana_workflow_controller.k8s",
            current_k8s_corev1_api_client=mock.DEFAULT,
            current_k8s_networking_v1beta1=mock.DEFAULT,
            current_k8s_appsv1_api_client=mock.DEFAULT,
        ):
            res = client.post(
                url_for(
                    "workflows_session.open_interactive_session",
                    workflow_id_or_name=sample_serial_workflow_in_db.id_,
                    interactive_session_type="jupyter",
                ),
                query_string={"user": default_user.id_},
            )
            assert res.json == expected_data


def test_create_interactive_session_unknown_type(
    app, default_user, sample_serial_workflow_in_db
):
    """Test create interactive session for unknown interactive type."""
    with app.test_client() as client:
        # create workflow
        res = client.post(
            url_for(
                "workflows_session.open_interactive_session",
                workflow_id_or_name=sample_serial_workflow_in_db.id_,
                interactive_session_type="terminl",
            ),
            query_string={"user": default_user.id_},
        )
        assert res.status_code == 404


def test_create_interactive_session_custom_image(
    app, default_user, sample_serial_workflow_in_db
):
    """Create an interactive session with custom image."""
    custom_image = "test/image"
    interactive_session_configuration = {"image": custom_image}
    with app.test_client() as client:
        # create workflow
        with mock.patch.multiple(
            "reana_workflow_controller.k8s",
            current_k8s_corev1_api_client=mock.DEFAULT,
            current_k8s_networking_v1beta1=mock.DEFAULT,
            current_k8s_appsv1_api_client=mock.DEFAULT,
        ) as mocks:
            client.post(
                url_for(
                    "workflows_session.open_interactive_session",
                    workflow_id_or_name=sample_serial_workflow_in_db.id_,
                    interactive_session_type="jupyter",
                ),
                query_string={"user": default_user.id_},
                content_type="application/json",
                data=json.dumps(interactive_session_configuration),
            )
            fargs, _ = mocks[
                "current_k8s_appsv1_api_client"
            ].create_namespaced_deployment.call_args
            assert fargs[1].spec.template.spec.containers[0].image == custom_image


def test_close_interactive_session(
    app, session, default_user, sample_serial_workflow_in_db
):
    """Test close an interactive session."""
    expected_data = {"message": "The interactive session has been closed"}
    path = "/5d9b30fd-f225-4615-9107-b1373afec070"
    name = "interactive-jupyter-5d9b30fd-f225-4615-9107-b1373afec070-5lswkp"
    int_session = InteractiveSession(
        name=name, path=path, owner_id=sample_serial_workflow_in_db.owner_id,
    )
    sample_serial_workflow_in_db.sessions.append(int_session)
    session.add(sample_serial_workflow_in_db)
    session.commit()
    with app.test_client() as client:
        with mock.patch(
            "reana_workflow_controller.k8s" ".current_k8s_networking_v1beta1"
        ):
            res = client.post(
                url_for(
                    "workflows_session.close_interactive_session",
                    workflow_id_or_name=sample_serial_workflow_in_db.id_,
                ),
                query_string={"user": default_user.id_},
                content_type="application/json",
            )
        assert res.json == expected_data


def test_close_interactive_session_not_opened(
    app, session, default_user, sample_serial_workflow_in_db
):
    """Test close an interactive session when session is not opened."""
    expected_data = {
        "message": "Workflow - {} has no open interactive session.".format(
            sample_serial_workflow_in_db.id_
        )
    }
    with app.test_client() as client:
        sample_serial_workflow_in_db.sessions = []
        session.add(sample_serial_workflow_in_db)
        session.commit()
        res = client.post(
            url_for(
                "workflows_session.close_interactive_session",
                workflow_id_or_name=sample_serial_workflow_in_db.id_,
            ),
            query_string={"user": default_user.id_},
            content_type="application/json",
        )
        assert res.json == expected_data
        assert res._status_code == 404<|MERGE_RESOLUTION|>--- conflicted
+++ resolved
@@ -1213,7 +1213,6 @@
     workspace_path_a = os.path.join(
         tmp_shared_volume_path, sample_serial_workflow_in_db.workspace_path
     )
-<<<<<<< HEAD
     workspace_path_b = os.path.join(
         tmp_shared_volume_path, sample_yadage_workflow_in_db.workspace_path
     )
@@ -1226,27 +1225,6 @@
             f.write(os.linesep)
             f.write(csv_line)
             f.flush()
-=======
-    next(sample_workflow_workspace(str(sample_yadage_workflow_in_db.workspace_path)))
-
-    sample_serial_workflow_in_db.get_workspace = lambda: str(
-        sample_serial_workflow_in_db.id_
-    )
-    sample_yadage_workflow_in_db.get_workspace = lambda: str(
-        sample_yadage_workflow_in_db.id_
-    )
-    # modify the contents in one file
-    with open(
-        os.path.join(
-            workspace_path_a,
-            "data",
-            "World_historical_and_predicted_populations_in_percentage.csv",
-        ),
-        "a",
-    ) as f:
-        f.write("An extra line")
-        f.flush()
->>>>>>> 473c51f8
     with app.test_client() as client:
         res = client.get(
             url_for(
